﻿using Commands.Conditions;

namespace Commands;

/// <summary>
///     A set of properties of a command.
/// </summary>
public sealed class CommandProperties : IComponentProperties
{
    private readonly List<IExecuteConditionProperties> _conditions;
    private readonly List<string> _names;

    private Delegate? _delegate;

    /// <summary>
    ///     Creates a new instance of <see cref="CommandProperties"/>.
    /// </summary>
    public CommandProperties()
    {
        _conditions = [];
        _names = [];

        _delegate = null;
    }

    /// <summary>
    ///     Adds a name to the command group.
    /// </summary>
    /// <remarks>
    ///     This add-operation is case-insensitive.
    /// </remarks>
    /// <param name="name">The value to add. If this value already exists in the properties, it is ignored.</param>
    /// <returns>The same <see cref="CommandProperties"/> for call-chaining.</returns>
    public CommandProperties Name(string name)
    {
        Assert.NotNullOrEmpty(name, nameof(name));

        if (!_names.Contains(name))
            _names.Add(name);

        return this;
    }

    /// <summary>
    ///     Adds multiple names to the command group.
    /// </summary>
    /// <remarks>
    ///     This add-operation is case-insensitive.
    /// </remarks>
    /// <param name="names">The values to add. If any value already exists in the properties, it is ignored.</param>
    /// <returns>The same <see cref="CommandProperties"/> for call-chaining.</returns>
    public CommandProperties Names(params string[] names)
    {
        foreach (var name in names)
            Name(name);

        return this;
    }

    /// <summary>
    ///     Adds a condition to the command group.
    /// </summary>
    /// <param name="condition">The condition to add to the group.</param>
    /// <returns>The same <see cref="CommandProperties"/> for call-chaining.</returns>
    public CommandProperties Condition(IExecuteConditionProperties condition)
    {
        Assert.NotNull(condition, nameof(condition));

        _conditions.Add(condition);

        return this;
    }

    /// <summary>
    ///     Adds a condition to the command group.
    /// </summary>
    /// <param name="condition">The condition to add to the group.</param>
    /// <returns>The same <see cref="CommandProperties"/> for call-chaining.</returns>
    public CommandProperties Condition(ExecuteCondition condition)
        => Condition(new ExecuteConditionProperties(condition));

    /// <summary>
    ///     Adds multiple conditions to the command group.
    /// </summary>
    /// <param name="conditions">The conditions to add to the group.</param>
    /// <returns>The same <see cref="CommandProperties"/> for call-chaining.</returns>
    public CommandProperties Conditions(params IExecuteConditionProperties[] conditions)
    {
        foreach (var condition in conditions)
            Condition(condition);

        return this;
    }

    /// <summary>
    ///     Adds multiple conditions to the command group.
    /// </summary>
    /// <param name="conditions">The conditions to add to the group.</param>
    /// <returns>The same <see cref="CommandProperties"/> for call-chaining.</returns>
    public CommandProperties Conditions(params ExecuteCondition[] conditions)
    {
        foreach (var condition in conditions)
            Condition(new ExecuteConditionProperties(condition));

        return this;
    }

    /// <summary>
    ///     Defines a delegate to execute when the command is invoked.
    /// </summary>
    /// <remarks>
    ///     Delegate commands support accessing execution context by implementing <see cref="CommandContext{T}"/> as the first parameter of the delegate.
    /// </remarks>
    /// <param name="executionDelegate">The delegate to be considered the command body.</param>
    /// <returns>The same <see cref="CommandProperties"/> for call-chaining.</returns>
    public CommandProperties Delegate(Delegate executionDelegate)
    {
        Assert.NotNull(executionDelegate, nameof(executionDelegate));

        _delegate = executionDelegate;

        return this;
    }

    /// <summary>
    ///     Converts the properties into a new instance of <see cref="Command"/> which implements all configured values.
    /// </summary>
    /// <param name="parent">The parent object of this group. If left as null, the group will not inherit any configured values of said parent, such as conditions.</param>
    /// <param name="configuration">The configuration object to configure this object during creation.</param>
    /// <returns>A new instance of <see cref="Command"/>.</returns>
    public IComponent Create(CommandGroup? parent = null, ComponentConfiguration? configuration = null)
    {
        var conditionsToAdd = _conditions.Select(condition => condition.Create());

<<<<<<< HEAD
        return new Command(_delegate!, conditionsToAdd, _names, parent, configuration);
    }

    // A private version of the create method that allows for additional conditions to be added from the parent group.
    internal IComponent Create(IEnumerable<ExecuteCondition> conditions, CommandGroup? parent = null, ComponentConfiguration? configuration = null)
    {
        var conditionsToAdd = _conditions.Select(condition => condition.Create()).Concat(conditions);

        return new Command(_delegate!, conditionsToAdd, _names, parent, configuration);
=======
        return new Command(_delegate!, conditionsToAdd, [.. _names], configuration, parent);
>>>>>>> 0c08d659
    }
}<|MERGE_RESOLUTION|>--- conflicted
+++ resolved
@@ -125,25 +125,12 @@
     /// <summary>
     ///     Converts the properties into a new instance of <see cref="Command"/> which implements all configured values.
     /// </summary>
-    /// <param name="parent">The parent object of this group. If left as null, the group will not inherit any configured values of said parent, such as conditions.</param>
     /// <param name="configuration">The configuration object to configure this object during creation.</param>
     /// <returns>A new instance of <see cref="Command"/>.</returns>
-    public IComponent Create(CommandGroup? parent = null, ComponentConfiguration? configuration = null)
+    public IComponent Create(ComponentConfiguration? configuration = null)
     {
         var conditionsToAdd = _conditions.Select(condition => condition.Create());
 
-<<<<<<< HEAD
-        return new Command(_delegate!, conditionsToAdd, _names, parent, configuration);
-    }
-
-    // A private version of the create method that allows for additional conditions to be added from the parent group.
-    internal IComponent Create(IEnumerable<ExecuteCondition> conditions, CommandGroup? parent = null, ComponentConfiguration? configuration = null)
-    {
-        var conditionsToAdd = _conditions.Select(condition => condition.Create()).Concat(conditions);
-
-        return new Command(_delegate!, conditionsToAdd, _names, parent, configuration);
-=======
-        return new Command(_delegate!, conditionsToAdd, [.. _names], configuration, parent);
->>>>>>> 0c08d659
+        return new Command(_delegate!, conditionsToAdd, [.. _names], configuration);
     }
 }